mod cpu;
mod csr;
mod gdb;
mod insn;
mod insn32;
mod mem;
mod ty;
mod util;

#[cfg(not(target_pointer_width = "64"))]
compile_error!("whisker only supports 64bit architectures");

use std::io::Write as _;
use std::path::PathBuf;
use std::str::FromStr;
use std::{fs, io};

use clap::{command, Parser, Subcommand};
use gdbstub::conn::ConnectionExt;
use gdbstub::stub::GdbStub;

use crate::cpu::{WhiskerCpu, WhiskerExecState};
use crate::gdb::WhiskerEventLoop;
use crate::mem::{MemoryBuilder, PageBase, PageEntry};
use crate::ty::{RegisterIndex, SupportedExtensions};

#[derive(Debug, Parser)]
#[command(version)]
struct CliArgs {
	#[command(subcommand)]
	command: Commands,
}

#[derive(Debug, Subcommand)]
enum Commands {
	Run {
		#[arg(short = 'g', long)]
		use_gdb: bool,
		#[arg()]
		bootrom: PathBuf,
		#[arg(long, value_parser = parse_dec_or_hex)]
		bootrom_offset: u64,
	},
}

fn parse_dec_or_hex(s: &str) -> Result<u64, <u64 as FromStr>::Err> {
	if let Some(hex) = s.strip_prefix("0x") {
		u64::from_str_radix(hex, 16)
	} else {
		// try decimal and non-prefixed hex
		u64::from_str_radix(s, 10).or_else(|_| u64::from_str_radix(s, 16))
	}
}

fn main() {
	env_logger::init();
	let cli = CliArgs::parse();

	match cli.command {
		Commands::Run {
			use_gdb: gdb,
			bootrom,
			bootrom_offset,
		} => {
			let cpu = init_cpu(bootrom, bootrom_offset);
			if gdb {
				run_gdb(cpu);
			} else {
				run_normal(cpu);
			}
		}
	}
}

fn init_cpu(bootrom: PathBuf, bootrom_offset: u64) -> WhiskerCpu {
	let prog = fs::read(&bootrom).unwrap_or_else(|_| panic!("could not read bootrom file {}", bootrom.display()));

	let mem = MemoryBuilder::default()
		.bootrom(prog, PageBase::from_addr(bootrom_offset))
		.physical_size(0x40_000)
		.phys_mapping(PageBase::from_addr(0x1_0000), PageBase::from_addr(0), 0x40_000)
		// MMIO UART mapping
		.add_mapping(
			PageBase::from_addr(0x1000_0000),
			PageEntry::MMIO {
				on_read: Box::new(|_| unimplemented!("read from UART")),
				on_write: Box::new(|addr, val| {
					if addr == 0x1000_0000 {
						print!("{}", val as char);
						io::stdout().flush().unwrap();
					}
				}),
			},
		)
		.build();

	let mut cpu = WhiskerCpu::new(SupportedExtensions::INTEGER, mem);

<<<<<<< HEAD
	cpu.registers.pc = bootrom_offset;
	cpu.registers.set(RegisterIndex::SP, 0x1_8000);
=======
	cpu.pc = bootrom_offset;
	cpu.registers.set(RegisterIndex::SP, 0x7FFF);
>>>>>>> 0d855205
	cpu
}

fn run_gdb(mut cpu: WhiskerCpu) {
	let conn: Box<dyn ConnectionExt<Error = std::io::Error>> = Box::new(gdb::wait_for_tcp().expect("listener to bind"));
	let gdb = GdbStub::new(conn);
	match gdb.run_blocking::<WhiskerEventLoop>(&mut cpu) {
		Ok(dc_reason) => match dc_reason {
			gdbstub::stub::DisconnectReason::TargetExited(result) => {
				println!("Target exited: {result}")
			}
			gdbstub::stub::DisconnectReason::TargetTerminated(signal) => {
				println!("Target terminated: {signal:?}");
			}
			gdbstub::stub::DisconnectReason::Disconnect => {
				cpu.exec_state = WhiskerExecState::Running;
				loop {
					// FIXME: handle this better
					#[allow(unused_must_use)]
					cpu.execute_one();
				}
			}
			gdbstub::stub::DisconnectReason::Kill => println!("(GDB) Received kill command"),
		},
		Err(err) => {
			dbg!(&err);
			if err.is_target_error() {
				println!(
					"target encountered a fatal error: {:?}",
					err.into_target_error().unwrap()
				)
			} else if err.is_connection_error() {
				let (err, kind) = err.into_connection_error().unwrap();
				println!("connection error: {kind:?} - {err:?}")
			} else {
				println!("gdbstub encountered a fatal error: {err:?}")
			}
		}
	}
}

fn run_normal(mut cpu: WhiskerCpu) {
	cpu.exec_state = WhiskerExecState::Running;
	loop {
		// FIXME: handle this better
		#[allow(unused_must_use)]
		cpu.execute_one();
	}
}<|MERGE_RESOLUTION|>--- conflicted
+++ resolved
@@ -96,13 +96,8 @@
 
 	let mut cpu = WhiskerCpu::new(SupportedExtensions::INTEGER, mem);
 
-<<<<<<< HEAD
-	cpu.registers.pc = bootrom_offset;
+	cpu.pc = bootrom_offset;
 	cpu.registers.set(RegisterIndex::SP, 0x1_8000);
-=======
-	cpu.pc = bootrom_offset;
-	cpu.registers.set(RegisterIndex::SP, 0x7FFF);
->>>>>>> 0d855205
 	cpu
 }
 
