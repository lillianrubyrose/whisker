use std::collections::HashMap;
use std::fmt::Debug;

use log::*;

pub struct Memory {
	phys: Box<[u8]>,
	bootrom: Box<[u8]>,
	mappings: HashMap<PageBase, PageEntry>,
}

impl Debug for Memory {
	fn fmt(&self, f: &mut std::fmt::Formatter<'_>) -> std::fmt::Result {
		f.debug_struct("Memory").finish_non_exhaustive()
	}
}

impl Memory {
	/// the reading primitive that does page lookups and such
	/// returns Ok if the read succeeded, or Err(virt) if the read failed
	/// where virt is the failing virtual address
	#[track_caller]
	pub fn read_slice(&self, offset: u64, buf: &mut [u8]) -> Result<(), u64> {
		for (idx, val) in buf.iter_mut().enumerate() {
			let offset = offset + idx as u64;
			let base = PageBase::from_addr(offset);
			let Some(page_entry) = self.mappings.get(&base) else {
				trace!("no page entry for {:#018X}", offset);
				return Err(offset);
			};
			let page_offset = offset - base.0;

			match page_entry {
				PageEntry::PhysBacked { phys_base } => {
					*val = self.phys[(phys_base + page_offset) as usize];
				}
				PageEntry::MMIO { on_read, .. } => {
					*val = on_read(offset);
				}
				PageEntry::Bootrom { page_base } => {
					*val = self.bootrom[(page_base + page_offset) as usize];
				}
			}
		}
		Ok(())
	}

	/// the writing primitive that does page lookups and such
	/// returns Ok if the write succeeded, or Err(virt) if the write
	/// where virt is the failing virtual address
	#[track_caller]
	pub fn write_slice(&mut self, offset: u64, val: &[u8]) -> Result<(), u64> {
		for (idx, val) in val.into_iter().enumerate() {
			let offset = offset + idx as u64;
			let base = PageBase::from_addr(offset);
			let Some(page_entry) = self.mappings.get(&base) else {
				trace!("no page entry for {:#018X}", offset);
				return Err(offset);
			};
			let page_offset = offset - base.0;

			match page_entry {
				PageEntry::PhysBacked { phys_base } => {
					self.phys[(phys_base + page_offset) as usize] = *val;
				}
				PageEntry::MMIO { on_write, .. } => {
					on_write(offset, *val);
				}
				// writing to bootrom is allowed, this makes it easier to write bootrom code
				// without having to do loader shenanigans
				PageEntry::Bootrom { page_base } => {
					self.bootrom[(page_base + page_offset) as usize] = *val;
				}
			}
		}
		Ok(())
	}
}

pub enum PageEntry {
	PhysBacked {
		phys_base: u64,
	},
	Bootrom {
		page_base: u64,
	},
	MMIO {
		on_read: Box<dyn Fn(u64) -> u8>,
		on_write: Box<dyn Fn(u64, u8)>,
	},
}

fn align_to_page(addr: u64) -> u64 {
	(addr + (PAGE_SIZE - 1)) & !(PAGE_SIZE - 1)
}

const PAGE_SIZE: u64 = 4096;
#[derive(Default, Clone, Copy, PartialEq, Eq, PartialOrd, Ord, Hash)]
/// INVARIANT: is a multiple of PAGE_SIZE
pub struct PageBase(u64);

impl PageBase {
	pub fn from_addr(addr: u64) -> Self {
		Self(addr & !(PAGE_SIZE - 1))
	}
}

impl Debug for PageBase {
	fn fmt(&self, f: &mut std::fmt::Formatter<'_>) -> std::fmt::Result {
		f.debug_tuple("PageBase")
			.field(&format_args!("{:#018X}", self.0))
			.finish()
	}
}

macro_rules! impl_mem_rw {
	($($ty:ty),*) => {
		impl Memory {
			$(paste::paste!{
				pub fn [<read_ $ty>](&self, offset: u64) -> Result<$ty, u64> {
					let mut buf = <$ty>::to_le_bytes($ty::default());
					self.read_slice(offset, &mut buf)?;
					Ok(<$ty>::from_le_bytes(buf))
				}

				pub fn [<write_ $ty>](&mut self, offset: u64, val: $ty) -> Result<(), u64> {
					self.write_slice(offset, $ty::to_le_bytes(val).as_slice())?;
					Ok(())
				}
			})*
		}
	};
}

<<<<<<< HEAD
impl_mem_rw!(u8, u16, u32, u64);

#[derive(Default)]
pub struct MemoryBuilder {
	// size of physical memory
	physical: Option<u64>,
	// physical addr -> (virt addr, map_size bytes)
	physical_mappings: HashMap<PageBase, (PageBase, u64)>,

	misc_maps: HashMap<PageBase, PageEntry>,
	// bootrom data, virtual offset
	bootrom: Option<(Box<[u8]>, PageBase)>,
}

impl MemoryBuilder {
	pub fn bootrom(mut self, mut bootrom: Vec<u8>, addr: PageBase) -> Self {
		assert!(self.bootrom.is_none(), "cannot set bootrom more than once");
		let padded_len = align_to_page(bootrom.len() as u64);
		bootrom.resize(padded_len as usize, 0_u8);
		self.bootrom = Some((bootrom.into_boxed_slice(), addr));
		self
	}

	pub fn physical_size(mut self, size: u64) -> Self {
		assert!(
			self.physical.is_none(),
			"cannot set physical memory size more than once"
		);
		assert_eq!(size % PAGE_SIZE, 0);

		self.physical = Some(size);
		self
	}

	pub fn phys_mapping(mut self, virt_base: PageBase, phys_base: PageBase, size: u64) -> Self {
		assert_eq!(size % PAGE_SIZE, 0);
		let prev = self.physical_mappings.insert(virt_base, (phys_base, size));
		assert!(prev.is_none());
		self
	}

	pub fn add_mapping(mut self, virt_addr: PageBase, entry: PageEntry) -> Self {
		let prev = self.misc_maps.insert(virt_addr, entry);
		assert!(
			prev.is_none(),
			"cannot overwrite mapping for virtual address {:#018X}",
			virt_addr.0
		);
		self
	}

	#[track_caller] // provides better panic location for caller
	pub fn build(self) -> Memory {
		let phys = vec![0_u8; self.physical.unwrap_or(0) as usize].into_boxed_slice();
		let mut mappings = HashMap::new();

		let (bootrom, virt_addr) = self.bootrom.unwrap_or_default();
		for offset in (0..bootrom.len() as u64).step_by(PAGE_SIZE as usize) {
			// INVARIANT: virtual address is verified to be a multiple of page size
			// and loop ensures that it's only offset by page size
			mappings.insert(PageBase(virt_addr.0 + offset), PageEntry::Bootrom { page_base: offset });
		}

		for (virt_base, (phys_base, map_size)) in self.physical_mappings.into_iter() {
			for offset in (0..map_size).step_by(PAGE_SIZE as usize) {
				let virt = PageBase(virt_base.0 + offset);
				let prev = mappings.insert(
					virt,
					PageEntry::PhysBacked {
						phys_base: phys_base.0 + offset,
					},
				);
				assert!(
					prev.is_none(),
					"overlapped virtual address {:?} in physical mapping {:?} size {:#018X})",
					virt,
					virt_base,
					map_size
				);
			}
		}

		for (virt, entry) in self.misc_maps.into_iter() {
			let prev = mappings.insert(virt, entry);
			assert!(prev.is_none(), "overlapped virtual address {:?} in misc mapping", virt);
		}

		Memory {
			phys,
			mappings,
			bootrom,
		}
	}
}
=======
impl_mem_rw!(u8, u16, u32, u64, f32, f64);
>>>>>>> 0d855205
<|MERGE_RESOLUTION|>--- conflicted
+++ resolved
@@ -115,6 +115,7 @@
 
 macro_rules! impl_mem_rw {
 	($($ty:ty),*) => {
+		#[allow(unused)]
 		impl Memory {
 			$(paste::paste!{
 				pub fn [<read_ $ty>](&self, offset: u64) -> Result<$ty, u64> {
@@ -132,8 +133,7 @@
 	};
 }
 
-<<<<<<< HEAD
-impl_mem_rw!(u8, u16, u32, u64);
+impl_mem_rw!(u8, u16, u32, u64, f32, f64);
 
 #[derive(Default)]
 pub struct MemoryBuilder {
@@ -226,7 +226,4 @@
 			bootrom,
 		}
 	}
-}
-=======
-impl_mem_rw!(u8, u16, u32, u64, f32, f64);
->>>>>>> 0d855205
+}